--- conflicted
+++ resolved
@@ -4192,7 +4192,6 @@
         y = DataArray([0.75, 0.25, np.nan, 0.5, 1.0], dims=("z",))
         assert_equal(y.rank("z", pct=True), y)
 
-<<<<<<< HEAD
     @pytest.mark.parametrize("use_dask", [True, False])
     @pytest.mark.parametrize("use_datetime", [True, False])
     def test_polyfit(self, use_dask, use_datetime):
@@ -4241,7 +4240,6 @@
         assert_allclose(out.polyfit_coefficients, expected, rtol=1e-3)
         assert out.x_matrix_rank == 3
         np.testing.assert_almost_equal(out.polyfit_residuals, [0, 0])
-=======
     def test_pad_constant(self):
         ar = DataArray(np.arange(3 * 4 * 5).reshape(3, 4, 5))
         actual = ar.pad(dim_0=(1, 3))
@@ -4348,7 +4346,6 @@
 
         assert actual.shape == (7, 4, 9)
         assert_identical(actual, expected)
->>>>>>> 009aa666
 
 
 @pytest.fixture(params=[1])
