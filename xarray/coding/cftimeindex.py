"""DatetimeIndex analog for cftime.datetime objects"""
# The pandas.Index subclass defined here was copied and adapted for
# use with cftime.datetime objects based on the source code defining
# pandas.DatetimeIndex.

# For reference, here is a copy of the pandas copyright notice:

# (c) 2011-2012, Lambda Foundry, Inc. and PyData Development Team
# All rights reserved.

# Copyright (c) 2008-2011 AQR Capital Management, LLC
# All rights reserved.

# Redistribution and use in source and binary forms, with or without
# modification, are permitted provided that the following conditions are
# met:

#     * Redistributions of source code must retain the above copyright
#        notice, this list of conditions and the following disclaimer.

#     * Redistributions in binary form must reproduce the above
#        copyright notice, this list of conditions and the following
#        disclaimer in the documentation and/or other materials provided
#        with the distribution.

#     * Neither the name of the copyright holder nor the names of any
#        contributors may be used to endorse or promote products derived
#        from this software without specific prior written permission.

# THIS SOFTWARE IS PROVIDED BY THE COPYRIGHT HOLDER AND CONTRIBUTORS
# "AS IS" AND ANY EXPRESS OR IMPLIED WARRANTIES, INCLUDING, BUT NOT
# LIMITED TO, THE IMPLIED WARRANTIES OF MERCHANTABILITY AND FITNESS FOR
# A PARTICULAR PURPOSE ARE DISCLAIMED. IN NO EVENT SHALL THE COPYRIGHT
# OWNER OR CONTRIBUTORS BE LIABLE FOR ANY DIRECT, INDIRECT, INCIDENTAL,
# SPECIAL, EXEMPLARY, OR CONSEQUENTIAL DAMAGES (INCLUDING, BUT NOT
# LIMITED TO, PROCUREMENT OF SUBSTITUTE GOODS OR SERVICES; LOSS OF USE,
# DATA, OR PROFITS; OR BUSINESS INTERRUPTION) HOWEVER CAUSED AND ON ANY
# THEORY OF LIABILITY, WHETHER IN CONTRACT, STRICT LIABILITY, OR TORT
# (INCLUDING NEGLIGENCE OR OTHERWISE) ARISING IN ANY WAY OUT OF THE USE
# OF THIS SOFTWARE, EVEN IF ADVISED OF THE POSSIBILITY OF SUCH DAMAGE.

import re
import warnings
from datetime import timedelta
from distutils.version import LooseVersion

import numpy as np
import pandas as pd

from xarray.core.utils import is_scalar
from ..core.common import _contains_cftime_datetimes
from .times import _STANDARD_CALENDARS, cftime_to_nptime, infer_calendar_name, build_field_sarray, month_position_check


def named(name, pattern):
    return "(?P<" + name + ">" + pattern + ")"


def optional(x):
    return "(?:" + x + ")?"


def trailing_optional(xs):
    if not xs:
        return ""
    return xs[0] + optional(trailing_optional(xs[1:]))


def build_pattern(date_sep=r"\-", datetime_sep=r"T", time_sep=r"\:"):
    pieces = [
        (None, "year", r"\d{4}"),
        (date_sep, "month", r"\d{2}"),
        (date_sep, "day", r"\d{2}"),
        (datetime_sep, "hour", r"\d{2}"),
        (time_sep, "minute", r"\d{2}"),
        (time_sep, "second", r"\d{2}"),
    ]
    pattern_list = []
    for sep, name, sub_pattern in pieces:
        pattern_list.append((sep if sep else "") + named(name, sub_pattern))
        # TODO: allow timezone offsets?
    return "^" + trailing_optional(pattern_list) + "$"


_BASIC_PATTERN = build_pattern(date_sep="", time_sep="")
_EXTENDED_PATTERN = build_pattern()
_PATTERNS = [_BASIC_PATTERN, _EXTENDED_PATTERN]


def parse_iso8601(datetime_string):
    for pattern in _PATTERNS:
        match = re.match(pattern, datetime_string)
        if match:
            return match.groupdict()
    raise ValueError("no ISO-8601 match for string: %s" % datetime_string)


def _parse_iso8601_with_reso(date_type, timestr):
    import cftime

    default = date_type(1, 1, 1)
    result = parse_iso8601(timestr)
    replace = {}

    for attr in ["year", "month", "day", "hour", "minute", "second"]:
        value = result.get(attr, None)
        if value is not None:
            # Note ISO8601 conventions allow for fractional seconds.
            # TODO: Consider adding support for sub-second resolution?
            replace[attr] = int(value)
            resolution = attr
    if LooseVersion(cftime.__version__) < LooseVersion("1.0.4"):
        # dayofwk=-1 is required to update the dayofwk and dayofyr attributes of
        # the returned date object in versions of cftime between 1.0.2 and
        # 1.0.3.4.  It can be removed for versions of cftime greater than
        # 1.0.3.4.
        replace["dayofwk"] = -1
    return default.replace(**replace), resolution


def _parsed_string_to_bounds(date_type, resolution, parsed):
    """Generalization of
    pandas.tseries.index.DatetimeIndex._parsed_string_to_bounds
    for use with non-standard calendars and cftime.datetime
    objects.
    """
    if resolution == "year":
        return (
            date_type(parsed.year, 1, 1),
            date_type(parsed.year + 1, 1, 1) - timedelta(microseconds=1),
        )
    elif resolution == "month":
        if parsed.month == 12:
            end = date_type(parsed.year + 1, 1, 1) - timedelta(microseconds=1)
        else:
            end = date_type(parsed.year, parsed.month + 1, 1) - timedelta(
                microseconds=1
            )
        return date_type(parsed.year, parsed.month, 1), end
    elif resolution == "day":
        start = date_type(parsed.year, parsed.month, parsed.day)
        return start, start + timedelta(days=1, microseconds=-1)
    elif resolution == "hour":
        start = date_type(parsed.year, parsed.month, parsed.day, parsed.hour)
        return start, start + timedelta(hours=1, microseconds=-1)
    elif resolution == "minute":
        start = date_type(
            parsed.year, parsed.month, parsed.day, parsed.hour, parsed.minute
        )
        return start, start + timedelta(minutes=1, microseconds=-1)
    elif resolution == "second":
        start = date_type(
            parsed.year,
            parsed.month,
            parsed.day,
            parsed.hour,
            parsed.minute,
            parsed.second,
        )
        return start, start + timedelta(seconds=1, microseconds=-1)
    else:
        raise KeyError


def get_date_field(datetimes, field):
    """Adapted from pandas.tslib.get_date_field"""
    return np.array([getattr(date, field) for date in datetimes])


def _field_accessor(name, docstring=None, min_cftime_version="0.0"):
    """Adapted from pandas.tseries.index._field_accessor"""

    def f(self, min_cftime_version=min_cftime_version):
        import cftime

        version = cftime.__version__

        if LooseVersion(version) >= LooseVersion(min_cftime_version):
            return get_date_field(self._data, name)
        else:
            raise ImportError(
                "The {!r} accessor requires a minimum "
                "version of cftime of {}. Found an "
                "installed version of {}.".format(name, min_cftime_version, version)
            )

    f.__name__ = name
    f.__doc__ = docstring
    return property(f)


def get_date_type(self):
    if self._data.size:
        return type(self._data[0])
    else:
        return None


def assert_all_valid_date_type(data):
    import cftime

    if len(data) > 0:
        sample = data[0]
        date_type = type(sample)
        if not isinstance(sample, cftime.datetime):
            raise TypeError(
                "CFTimeIndex requires cftime.datetime "
                "objects. Got object of {}.".format(date_type)
            )
        if not all(isinstance(value, date_type) for value in data):
            raise TypeError(
                "CFTimeIndex requires using datetime "
                "objects of all the same type.  Got\n{}.".format(data)
            )


class CFTimeIndex(pd.Index):
    """Custom Index for working with CF calendars and dates

    All elements of a CFTimeIndex must be cftime.datetime objects.

    Parameters
    ----------
    data : array or CFTimeIndex
        Sequence of cftime.datetime objects to use in index
    name : str, default None
        Name of the resulting index

    See Also
    --------
    cftime_range
    """
    # Compat for frequency inference, see pandas-dev/pandas#23789
    _is_monotonic_increasing = pd.Index.is_monotonic_increasing
    _is_monotonic_decreasing = pd.Index.is_monotonic_decreasing
    _is_unique = pd.Index.is_unique

    year = _field_accessor("year", "The year of the datetime")
    month = _field_accessor("month", "The month of the datetime")
    day = _field_accessor("day", "The days of the datetime")
    hour = _field_accessor("hour", "The hours of the datetime")
    minute = _field_accessor("minute", "The minutes of the datetime")
    second = _field_accessor("second", "The seconds of the datetime")
    microsecond = _field_accessor("microsecond", "The microseconds of the datetime")
    dayofyear = _field_accessor(
        "dayofyr", "The ordinal day of year of the datetime", "1.0.2.1"
    )
    dayofweek = _field_accessor("dayofwk", "The day of week of the datetime", "1.0.2.1")
<<<<<<< HEAD
    weekday = _field_accessor("dayofwk", "The day of week of the datetime", "1.0.2.1")
=======
    days_in_month = _field_accessor(
        "daysinmonth", "The number of days in the month of the datetime", "1.1.0.0"
    )
>>>>>>> 1c5adc9f
    date_type = property(get_date_type)

    def __new__(cls, data, name=None):
        assert_all_valid_date_type(data)
        if name is None and hasattr(data, "name"):
            name = data.name

        result = object.__new__(cls)
        result._data = np.array(data, dtype="O")
        result.name = name
        result._cache = {}
        return result

    def _partial_date_slice(self, resolution, parsed):
        """Adapted from
        pandas.tseries.index.DatetimeIndex._partial_date_slice

        Note that when using a CFTimeIndex, if a partial-date selection
        returns a single element, it will never be converted to a scalar
        coordinate; this is in slight contrast to the behavior when using
        a DatetimeIndex, which sometimes will return a DataArray with a scalar
        coordinate depending on the resolution of the datetimes used in
        defining the index.  For example:

        >>> from cftime import DatetimeNoLeap
        >>> import pandas as pd
        >>> import xarray as xr
        >>> da = xr.DataArray(
        ...     [1, 2],
        ...     coords=[[DatetimeNoLeap(2001, 1, 1), DatetimeNoLeap(2001, 2, 1)]],
        ...     dims=["time"],
        ... )
        >>> da.sel(time="2001-01-01")
        <xarray.DataArray (time: 1)>
        array([1])
        Coordinates:
          * time     (time) object 2001-01-01 00:00:00
        >>> da = xr.DataArray(
        ...     [1, 2],
        ...     coords=[[pd.Timestamp(2001, 1, 1), pd.Timestamp(2001, 2, 1)]],
        ...     dims=["time"],
        ... )
        >>> da.sel(time="2001-01-01")
        <xarray.DataArray ()>
        array(1)
        Coordinates:
            time     datetime64[ns] 2001-01-01
        >>> da = xr.DataArray(
        ...     [1, 2],
        ...     coords=[[pd.Timestamp(2001, 1, 1, 1), pd.Timestamp(2001, 2, 1)]],
        ...     dims=["time"],
        ... )
        >>> da.sel(time="2001-01-01")
        <xarray.DataArray (time: 1)>
        array([1])
        Coordinates:
          * time     (time) datetime64[ns] 2001-01-01T01:00:00
        """
        start, end = _parsed_string_to_bounds(self.date_type, resolution, parsed)

        times = self._data

        if self.is_monotonic:
            if len(times) and (
                (start < times[0] and end < times[0])
                or (start > times[-1] and end > times[-1])
            ):
                # we are out of range
                raise KeyError

            # a monotonic (sorted) series can be sliced
            left = times.searchsorted(start, side="left")
            right = times.searchsorted(end, side="right")
            return slice(left, right)

        lhs_mask = times >= start
        rhs_mask = times <= end
        return np.flatnonzero(lhs_mask & rhs_mask)

    def _get_string_slice(self, key):
        """Adapted from pandas.tseries.index.DatetimeIndex._get_string_slice"""
        parsed, resolution = _parse_iso8601_with_reso(self.date_type, key)
        try:
            loc = self._partial_date_slice(resolution, parsed)
        except KeyError:
            raise KeyError(key)
        return loc

    def _get_nearest_indexer(self, target, limit, tolerance):
        """Adapted from pandas.Index._get_nearest_indexer"""
        left_indexer = self.get_indexer(target, "pad", limit=limit)
        right_indexer = self.get_indexer(target, "backfill", limit=limit)
        left_distances = abs(self.values[left_indexer] - target.values)
        right_distances = abs(self.values[right_indexer] - target.values)

        if self.is_monotonic_increasing:
            condition = (left_distances < right_distances) | (right_indexer == -1)
        else:
            condition = (left_distances <= right_distances) | (right_indexer == -1)
        indexer = np.where(condition, left_indexer, right_indexer)

        if tolerance is not None:
            indexer = self._filter_indexer_tolerance(target, indexer, tolerance)
        return indexer

    def _filter_indexer_tolerance(self, target, indexer, tolerance):
        """Adapted from pandas.Index._filter_indexer_tolerance"""
        if isinstance(target, pd.Index):
            distance = abs(self.values[indexer] - target.values)
        else:
            distance = abs(self.values[indexer] - target)
        indexer = np.where(distance <= tolerance, indexer, -1)
        return indexer

    def get_loc(self, key, method=None, tolerance=None):
        """Adapted from pandas.tseries.index.DatetimeIndex.get_loc"""
        if isinstance(key, str):
            return self._get_string_slice(key)
        else:
            return pd.Index.get_loc(self, key, method=method, tolerance=tolerance)

    def _maybe_cast_slice_bound(self, label, side, kind):
        """Adapted from
        pandas.tseries.index.DatetimeIndex._maybe_cast_slice_bound"""
        if isinstance(label, str):
            parsed, resolution = _parse_iso8601_with_reso(self.date_type, label)
            start, end = _parsed_string_to_bounds(self.date_type, resolution, parsed)
            if self.is_monotonic_decreasing and len(self) > 1:
                return end if side == "left" else start
            return start if side == "left" else end
        else:
            return label

    # TODO: Add ability to use integer range outside of iloc?
    # e.g. series[1:5].
    def get_value(self, series, key):
        """Adapted from pandas.tseries.index.DatetimeIndex.get_value"""
        if np.asarray(key).dtype == np.dtype(bool):
            return series.iloc[key]
        elif isinstance(key, slice):
            return series.iloc[self.slice_indexer(key.start, key.stop, key.step)]
        else:
            return series.iloc[self.get_loc(key)]

    def __contains__(self, key):
        """Adapted from
        pandas.tseries.base.DatetimeIndexOpsMixin.__contains__"""
        try:
            result = self.get_loc(key)
            return (
                is_scalar(result)
                or type(result) == slice
                or (isinstance(result, np.ndarray) and result.size)
            )
        except (KeyError, TypeError, ValueError):
            return False

    def contains(self, key):
        """Needed for .loc based partial-string indexing"""
        return self.__contains__(key)

    def shift(self, n, freq):
        """Shift the CFTimeIndex a multiple of the given frequency.

        See the documentation for :py:func:`~xarray.cftime_range` for a
        complete listing of valid frequency strings.

        Parameters
        ----------
        n : int
            Periods to shift by
        freq : str or datetime.timedelta
            A frequency string or datetime.timedelta object to shift by

        Returns
        -------
        CFTimeIndex

        See also
        --------
        pandas.DatetimeIndex.shift

        Examples
        --------
        >>> index = xr.cftime_range("2000", periods=1, freq="M")
        >>> index
        CFTimeIndex([2000-01-31 00:00:00], dtype='object')
        >>> index.shift(1, "M")
        CFTimeIndex([2000-02-29 00:00:00], dtype='object')
        """
        from .cftime_offsets import to_offset

        if not isinstance(n, int):
            raise TypeError(f"'n' must be an int, got {n}.")
        if isinstance(freq, timedelta):
            return self + n * freq
        elif isinstance(freq, str):
            return self + n * to_offset(freq)
        else:
            raise TypeError(
                "'freq' must be of type "
                "str or datetime.timedelta, got {}.".format(freq)
            )

    def __add__(self, other):
        if isinstance(other, pd.TimedeltaIndex):
            other = other.to_pytimedelta()
        return CFTimeIndex(np.array(self) + other)

    def __radd__(self, other):
        if isinstance(other, pd.TimedeltaIndex):
            other = other.to_pytimedelta()
        return CFTimeIndex(other + np.array(self))

    def __sub__(self, other):
        if _contains_datetime_timedeltas(other):
            return CFTimeIndex(np.array(self) - other)
        elif isinstance(other, pd.TimedeltaIndex):
            return CFTimeIndex(np.array(self) - other.to_pytimedelta())
        elif _contains_cftime_datetimes(np.array(other)):
            try:
                return pd.TimedeltaIndex(np.array(self) - np.array(other))
            except OverflowError:
                raise ValueError(
                    "The time difference exceeds the range of values "
                    "that can be expressed at the nanosecond resolution."
                )
        else:
            return NotImplemented

    def __rsub__(self, other):
        try:
            return pd.TimedeltaIndex(other - np.array(self))
        except OverflowError:
            raise ValueError(
                "The time difference exceeds the range of values "
                "that can be expressed at the nanosecond resolution."
            )

    def to_datetimeindex(self, unsafe=False):
        """If possible, convert this index to a pandas.DatetimeIndex.

        Parameters
        ----------
        unsafe : bool
            Flag to turn off warning when converting from a CFTimeIndex with
            a non-standard calendar to a DatetimeIndex (default ``False``).

        Returns
        -------
        pandas.DatetimeIndex

        Raises
        ------
        ValueError
            If the CFTimeIndex contains dates that are not possible in the
            standard calendar or outside the pandas.Timestamp-valid range.

        Warns
        -----
        RuntimeWarning
            If converting from a non-standard calendar to a DatetimeIndex.

        Warnings
        --------
        Note that for non-standard calendars, this will change the calendar
        type of the index.  In that case the result of this method should be
        used with caution.

        Examples
        --------
        >>> import xarray as xr
        >>> times = xr.cftime_range("2000", periods=2, calendar="gregorian")
        >>> times
        CFTimeIndex([2000-01-01 00:00:00, 2000-01-02 00:00:00], dtype='object')
        >>> times.to_datetimeindex()
        DatetimeIndex(['2000-01-01', '2000-01-02'], dtype='datetime64[ns]', freq=None)
        """
        nptimes = cftime_to_nptime(self)
        calendar = infer_calendar_name(self)
        if calendar not in _STANDARD_CALENDARS and not unsafe:
            warnings.warn(
                "Converting a CFTimeIndex with dates from a non-standard "
                "calendar, {!r}, to a pandas.DatetimeIndex, which uses dates "
                "from the standard calendar.  This may lead to subtle errors "
                "in operations that depend on the length of time between "
                "dates.".format(calendar),
                RuntimeWarning,
                stacklevel=2,
            )
        return pd.DatetimeIndex(nptimes)

    def strftime(self, date_format):
        """
        Return an Index of formatted strings specified by date_format, which
        supports the same string format as the python standard library. Details
        of the string format can be found in `python string format doc
        <https://docs.python.org/3/library/datetime.html#strftime-strptime-behavior>`__

        Parameters
        ----------
        date_format : str
            Date format string (e.g. "%Y-%m-%d")

        Returns
        -------
        pandas.Index
            Index of formatted strings

        Examples
        --------
        >>> rng = xr.cftime_range(
        ...     start="2000", periods=5, freq="2MS", calendar="noleap"
        ... )
        >>> rng.strftime("%B %d, %Y, %r")
        Index(['January 01, 2000, 12:00:00 AM', 'March 01, 2000, 12:00:00 AM',
               'May 01, 2000, 12:00:00 AM', 'July 01, 2000, 12:00:00 AM',
               'September 01, 2000, 12:00:00 AM'],
              dtype='object')
        """
        return pd.Index([date.strftime(date_format) for date in self._data])

    @property
    def asi8(self):
        """Convert to integers with units of microseconds since 1970-01-01."""
        from ..core.resample_cftime import exact_cftime_datetime_difference

        epoch = self.date_type(1970, 1, 1)
        return np.array(
            [
                _total_microseconds(exact_cftime_datetime_difference(epoch, date))
                for date in self.values
            ],
            dtype=np.int64
        )

    def _round_via_method(self, freq, method):
        """Round dates using a specified method."""
        from .cftime_offsets import CFTIME_TICKS, to_offset

        offset = to_offset(freq)
        if not isinstance(offset, CFTIME_TICKS):
            raise ValueError(f"{offset} is a non-fixed frequency")

        unit = _total_microseconds(offset.as_timedelta())
        values = self.asi8
        rounded = method(values, unit)
        return _cftimeindex_from_i8(rounded, self.date_type, self.name)

    def floor(self, freq):
        """Round dates down to fixed frequency.

        Parameters
        ----------
        freq : str or CFTimeOffset
            The frequency level to round the index to.  Must be a fixed
            frequency like 'S' (second) not 'ME' (month end).  See `frequency
            aliases <https://pandas.pydata.org/pandas-docs/stable/user_guide/timeseries.html#offset-aliases>`_
            for a list of possible values.

        Returns
        -------
        CFTimeIndex
        """
        return self._round_via_method(freq, _floor_int)

    def ceil(self, freq):
        """Round dates up to fixed frequency.

        Parameters
        ----------
        freq : str or CFTimeOffset
            The frequency level to round the index to.  Must be a fixed
            frequency like 'S' (second) not 'ME' (month end).  See `frequency
            aliases <https://pandas.pydata.org/pandas-docs/stable/user_guide/timeseries.html#offset-aliases>`_
            for a list of possible values.

        Returns
        -------
        CFTimeIndex
        """
        return self._round_via_method(freq, _ceil_int)

    def round(self, freq):
        """Round dates to a fixed frequency.

        Parameters
        ----------
        freq : str or CFTimeOffset
            The frequency level to round the index to.  Must be a fixed
            frequency like 'S' (second) not 'ME' (month end).  See `frequency
            aliases <https://pandas.pydata.org/pandas-docs/stable/user_guide/timeseries.html#offset-aliases>`_
            for a list of possible values.

        Returns
        -------
        CFTimeIndex
        """
        return self._round_via_method(freq, _round_to_nearest_half_even)


def _parse_iso8601_without_reso(date_type, datetime_str):
    date, _ = _parse_iso8601_with_reso(date_type, datetime_str)
    return date


def _parse_array_of_cftime_strings(strings, date_type):
    """Create a numpy array from an array of strings.

    For use in generating dates from strings for use with interp.  Assumes the
    array is either 0-dimensional or 1-dimensional.

    Parameters
    ----------
    strings : array of strings
        Strings to convert to dates
    date_type : cftime.datetime type
        Calendar type to use for dates

    Returns
    -------
    np.array
    """
    return np.array(
        [_parse_iso8601_without_reso(date_type, s) for s in strings.ravel()]
    ).reshape(strings.shape)


def _contains_datetime_timedeltas(array):
    """Check if an input array contains datetime.timedelta objects."""
    array = np.atleast_1d(array)
    return isinstance(array[0], timedelta)


def _cftimeindex_from_i8(values, date_type, name):
    """Construct a CFTimeIndex from an array of integers.

    Parameters
    ----------
    values : np.array
        Integers representing microseconds since 1970-01-01.
    date_type : cftime.datetime
        Type of date for the index.
    name : str
        Name of the index.

    Returns
    -------
    CFTimeIndex
    """
    epoch = date_type(1970, 1, 1)
    dates = np.array([epoch + timedelta(microseconds=int(value)) for value in values])
    return CFTimeIndex(dates, name=name)


def _total_microseconds(delta):
    """Compute the total number of microseconds of a datetime.timedelta.

    Parameters
    ----------
    delta : datetime.timedelta
        Input timedelta.

    Returns
    -------
    int
    """
    return delta / timedelta(microseconds=1)


def _floor_int(values, unit):
    """Copied from pandas."""
    return values - np.remainder(values, unit)


def _ceil_int(values, unit):
    """Copied from pandas."""
    return values + np.remainder(-values, unit)


def _round_to_nearest_half_even(values, unit):
    """Copied from pandas."""
    if unit % 2:
        return _ceil_int(values - unit // 2, unit)
    quotient, remainder = np.divmod(values, unit)
    mask = np.logical_or(
        remainder > (unit // 2), np.logical_and(remainder == (unit // 2), quotient % 2)
    )
    quotient[mask] += 1
    return quotient * unit


class _CFTimeFrequencyInferer(pd.tseries.frequencies._FrequencyInferer):

    def __init__(self, index, warn: bool = True):
        super().__init__(index, warn=warn)
        self.i8values = self.values = 1000 * index.asi8

    @pd.util._decorators.cache_readonly
    def fields(self):
        return build_field_sarray(self.index)

    @pd.util._decorators.cache_readonly
    def rep_stamp(self):
        return self.index[0]

    def month_position_check(self):
        return month_position_check(self.index)


def infer_freq(index, warn: bool = True):
    """
    Infer the most likely frequency given the input index. If the frequency is
    uncertain, a warning will be printed.

    Parameters
    ----------
    index : CFTimeIndex, DataArray, pd.DatetimeIndex or pd.TimedeltaIndex
      If not passed a CFTimeIndex, this simply calls `pandas.infer_freq`.
      If passed a Series or a DataArray will use the values of the series (NOT THE INDEX).
    warn : bool, default True

    Returns
    -------
    str or None
        None if no discernible frequency.

    Raises
    ------
    TypeError
        If the index is not datetime-like.
    ValueError
        If there are fewer than three values.
    """
    from xarray.core.dataarray import DataArray

    if isinstance(index, DataArray):
        if index.ndim > 1:
            raise ValueError("'index' must be 1D")
        if np.asarray(index).dtype == "datetime64[ns]":
            index = pd.DatetimeIndex(index)
        else:
            index = CFTimeIndex(index)

    if isinstance(index, CFTimeIndex):
        inferer = _CFTimeFrequencyInferer(index, warn=warn)
        return inferer.get_freq()

    return pd.infer_freq(index, warn=warn)<|MERGE_RESOLUTION|>--- conflicted
+++ resolved
@@ -246,13 +246,11 @@
         "dayofyr", "The ordinal day of year of the datetime", "1.0.2.1"
     )
     dayofweek = _field_accessor("dayofwk", "The day of week of the datetime", "1.0.2.1")
-<<<<<<< HEAD
     weekday = _field_accessor("dayofwk", "The day of week of the datetime", "1.0.2.1")
-=======
     days_in_month = _field_accessor(
         "daysinmonth", "The number of days in the month of the datetime", "1.1.0.0"
     )
->>>>>>> 1c5adc9f
+
     date_type = property(get_date_type)
 
     def __new__(cls, data, name=None):
